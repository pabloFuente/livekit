--- conflicted
+++ resolved
@@ -4,11 +4,8 @@
 	"sync"
 	"time"
 
-<<<<<<< HEAD
+	"github.com/livekit/livekit-server/pkg/config"
 	"github.com/livekit/livekit-server/pkg/sfu/sendsidebwe"
-=======
-	"github.com/livekit/livekit-server/pkg/config"
->>>>>>> 69a1e572
 	"github.com/livekit/protocol/logger"
 )
 
@@ -23,18 +20,8 @@
 type ProbeController struct {
 	params ProbeControllerParams
 
-<<<<<<< HEAD
-	lock                  sync.RWMutex
-	sendSideBWE           *sendsidebwe.SendSideBWE
-	probeInterval         time.Duration
-	lastProbeStartTime    time.Time
-	probeGoalBps          int64
-	probeClusterId        ProbeClusterId
-	abortedProbeClusterId ProbeClusterId
-	probeTrendObserved    bool
-	probeEndTime          time.Time
-=======
 	lock                      sync.RWMutex
+	sendSideBWE               *sendsidebwe.SendSideBWE
 	probeInterval             time.Duration
 	lastProbeStartTime        time.Time
 	probeGoalBps              int64
@@ -45,7 +32,6 @@
 	probeTrendObserved        bool
 	probeEndTime              time.Time
 	probeDuration             time.Duration
->>>>>>> 69a1e572
 }
 
 func NewProbeController(params ProbeControllerParams) *ProbeController {
@@ -264,7 +250,7 @@
 			congestionState := p.sendSideBWE.GetCongestionState()
 			currentEstimate := p.sendSideBWE.GetEstimatedChannelCapacity()
 			switch {
-			case currentEstimate <= startingEstimate && time.Since(p.lastProbeStartTime) > ProbeTrendWait:
+			case currentEstimate <= startingEstimate && time.Since(p.lastProbeStartTime) > p.params.Config.TrendWait:
 				//
 				// More of a safety net.
 				// In rare cases, the estimate gets stuck. Prevent from probe running amok
