--- conflicted
+++ resolved
@@ -1623,11 +1623,7 @@
 }
 
 // should be called with lock held
-<<<<<<< HEAD
 func (f *Forwarder) getTranslationParamsCommon(extPkt *buffer.ExtPacket, layer int32, tp *TranslationParams) error {
-=======
-func (f *Forwarder) getTranslationParamsCommon(extPkt *buffer.ExtPacket, layer int32, tp *TranslationParams) (*TranslationParams, error) {
->>>>>>> 0fffaf32
 	if f.lastSSRC != extPkt.Packet.SSRC {
 		if err := f.processSourceSwitch(extPkt, layer); err != nil {
 			tp.shouldDrop = true
@@ -1651,7 +1647,6 @@
 }
 
 // should be called with lock held
-<<<<<<< HEAD
 func (f *Forwarder) getTranslationParamsAudio(extPkt *buffer.ExtPacket, layer int32) (TranslationParams, error) {
 	tp := TranslationParams{}
 	if err := f.getTranslationParamsCommon(extPkt, layer, &tp); err != nil {
@@ -1659,10 +1654,6 @@
 		return tp, err
 	}
 	return tp, nil
-=======
-func (f *Forwarder) getTranslationParamsAudio(extPkt *buffer.ExtPacket, layer int32) (*TranslationParams, error) {
-	return f.getTranslationParamsCommon(extPkt, layer, &TranslationParams{})
->>>>>>> 0fffaf32
 }
 
 // should be called with lock held
@@ -1673,11 +1664,7 @@
 		}
 	}
 
-<<<<<<< HEAD
 	tp := TranslationParams{}
-=======
-	tp := &TranslationParams{}
->>>>>>> 0fffaf32
 	if !f.vls.GetTarget().IsValid() {
 		// stream is paused by streamallocator
 		tp.shouldDrop = true
