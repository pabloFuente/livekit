--- conflicted
+++ resolved
@@ -1558,7 +1558,6 @@
 		// nominal increase
 		nextTS = lastTS + 1
 	}
-<<<<<<< HEAD
 
 	snOffset := uint16(1)
 	tsOffset := nextTS - lastTS
@@ -1574,12 +1573,8 @@
 	f.rtpMunger.UpdateSnTsOffsets(extPkt, snOffset, tsOffset)
 	f.codecMunger.UpdateOffsets(extPkt)
 
-	f.logger.Infow(
+	f.logger.Debugw(
 		"source switch",
-=======
-	f.logger.Debugw(
-		"next timestamp on switch",
->>>>>>> 0dc92ef2
 		"switchingAt", switchingAt.String(),
 		"layer", layer,
 		"lastTS", lastTS,
