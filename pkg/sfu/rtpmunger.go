--- conflicted
+++ resolved
@@ -187,19 +187,11 @@
 			r.isInRtxGateRegion = false
 		}
 
-<<<<<<< HEAD
-	// can get duplicate packet due to FEC
-	if diff == 0 {
 		return TranslationParamsRTP{
-			snOrdering: SequenceNumberOrderingDuplicate,
-		}, ErrDuplicatePacket
-=======
-		return &TranslationParamsRTP{
 			snOrdering:     ordering,
 			sequenceNumber: uint16(extMungedSN),
 			timestamp:      uint32(extMungedTS),
 		}, nil
->>>>>>> 0fffaf32
 	}
 
 	if diff < 0 {
@@ -225,44 +217,18 @@
 		if err := r.snRangeMap.ExcludeRange(r.extHighestIncomingSN, r.extHighestIncomingSN+1); err != nil {
 			r.logger.Errorw("could not exclude range", err, "sn", r.extHighestIncomingSN)
 		}
-<<<<<<< HEAD
+
+		r.updateSnOffset()
+
 		return TranslationParamsRTP{
-			snOrdering: ordering,
-		}, ErrPaddingOnlyPacket
-	}
-
-	snOffset, err := r.snRangeMap.GetValue(extPkt.ExtSequenceNumber)
-	if err != nil {
-		r.logger.Errorw("could not get sequence number adjustment", err, "sn", extPkt.ExtSequenceNumber, "payloadSize", len(extPkt.Packet.Payload))
-		return TranslationParamsRTP{
-			snOrdering: ordering,
-		}, ErrSequenceNumberOffsetNotFound
-	}
-
-	extMungedSN := extPkt.ExtSequenceNumber - snOffset
-	extMungedTS := extPkt.ExtTimestamp - r.tsOffset
-=======
->>>>>>> 0fffaf32
-
-		r.updateSnOffset()
-
-		return &TranslationParamsRTP{
 			snOrdering: SequenceNumberOrderingContiguous,
 		}, ErrPaddingOnlyPacket
 	}
 
-<<<<<<< HEAD
+	// can get duplicate packet due to FEC
 	return TranslationParamsRTP{
-		snOrdering:     ordering,
-		sequenceNumber: uint16(extMungedSN),
-		timestamp:      uint32(extMungedTS),
-	}, nil
-=======
-	// can get duplicate packet due to FEC
-	return &TranslationParamsRTP{
 		snOrdering: SequenceNumberOrderingDuplicate,
 	}, ErrDuplicatePacket
->>>>>>> 0fffaf32
 }
 
 func (r *RTPMunger) FilterRTX(nacks []uint16) []uint16 {
