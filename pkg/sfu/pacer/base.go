--- conflicted
+++ resolved
@@ -50,11 +50,7 @@
 	var err error
 	defer func() {
 		if p.OnSent != nil {
-<<<<<<< HEAD
-			p.OnSent(p.Metadata, p.Header, len(p.Payload), p.IsRTX, sendingAt, err)
-=======
-			p.OnSent(p.Metadata, p.Header.Marker, p.Header.MarshalSize(), len(p.Payload), sendingAt, err)
->>>>>>> 1b20b8f1
+			p.OnSent(p.Metadata, p.Header.Marker, p.Header.MarshalSize(), len(p.Payload), p.IsRTX, sendingAt, err)
 		}
 	}()
 
