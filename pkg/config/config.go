// Copyright 2023 LiveKit, Inc.
//
// Licensed under the Apache License, Version 2.0 (the "License");
// you may not use this file except in compliance with the License.
// You may obtain a copy of the License at
//
//     http://www.apache.org/licenses/LICENSE-2.0
//
// Unless required by applicable law or agreed to in writing, software
// distributed under the License is distributed on an "AS IS" BASIS,
// WITHOUT WARRANTIES OR CONDITIONS OF ANY KIND, either express or implied.
// See the License for the specific language governing permissions and
// limitations under the License.

package config

import (
	"fmt"
	"os"
	"reflect"
	"strings"
	"time"

	"github.com/mitchellh/go-homedir"
	"github.com/pion/webrtc/v3"
	"github.com/pkg/errors"
	"github.com/urfave/cli/v2"
	"gopkg.in/yaml.v3"

	"github.com/livekit/mediatransportutil/pkg/rtcconfig"
	"github.com/livekit/protocol/logger"
	redisLiveKit "github.com/livekit/protocol/redis"
)

type CongestionControlProbeMode string
type StreamTrackerType string

const (
	generatedCLIFlagUsage = "generated"

	CongestionControlProbeModePadding CongestionControlProbeMode = "padding"
	CongestionControlProbeModeMedia   CongestionControlProbeMode = "media"

	StreamTrackerTypePacket StreamTrackerType = "packet"
	StreamTrackerTypeFrame  StreamTrackerType = "frame"

	StatsUpdateInterval          = time.Second * 10
	TelemetryStatsUpdateInterval = time.Second * 30
)

var (
	ErrKeyFileIncorrectPermission = errors.New("key file others permissions must be set to 0")
	ErrKeysNotSet                 = errors.New("one of key-file or keys must be provided")
)

type Config struct {
	Port           uint32                   `yaml:"port"`
	BindAddresses  []string                 `yaml:"bind_addresses,omitempty"`
	PrometheusPort uint32                   `yaml:"prometheus_port,omitempty"`
	Environment    string                   `yaml:"environment,omitempty"`
	RTC            RTCConfig                `yaml:"rtc,omitempty"`
	Redis          redisLiveKit.RedisConfig `yaml:"redis,omitempty"`
	Audio          AudioConfig              `yaml:"audio,omitempty"`
	Video          VideoConfig              `yaml:"video,omitempty"`
	Room           RoomConfig               `yaml:"room,omitempty"`
	TURN           TURNConfig               `yaml:"turn,omitempty"`
	Ingress        IngressConfig            `yaml:"ingress,omitempty"`
	WebHook        WebHookConfig            `yaml:"webhook,omitempty"`
	NodeSelector   NodeSelectorConfig       `yaml:"node_selector,omitempty"`
	KeyFile        string                   `yaml:"key_file,omitempty"`
	Keys           map[string]string        `yaml:"keys,omitempty"`
	Region         string                   `yaml:"region,omitempty"`
	SignalRelay    SignalRelayConfig        `yaml:"signal_relay,omitempty"`
	// LogLevel is deprecated
	LogLevel string        `yaml:"log_level,omitempty"`
	Logging  LoggingConfig `yaml:"logging,omitempty"`
	Limit    LimitConfig   `yaml:"limit,omitempty"`

	Development bool `yaml:"development,omitempty"`
}

type RTCConfig struct {
	rtcconfig.RTCConfig `yaml:",inline"`

	TURNServers []TURNServer `yaml:"turn_servers,omitempty"`

	StrictACKs bool `yaml:"strict_acks,omitempty"`

	// Number of packets to buffer for NACK
	PacketBufferSize int `yaml:"packet_buffer_size,omitempty"`

	// Throttle periods for pli/fir rtcp packets
	PLIThrottle PLIThrottleConfig `yaml:"pli_throttle,omitempty"`

	CongestionControl CongestionControlConfig `yaml:"congestion_control,omitempty"`

	// allow TCP and TURN/TLS fallback
	AllowTCPFallback *bool `yaml:"allow_tcp_fallback,omitempty"`

	// force a reconnect on a publication error
	ReconnectOnPublicationError *bool `yaml:"reconnect_on_publication_error,omitempty"`

	// force a reconnect on a subscription error
	ReconnectOnSubscriptionError *bool `yaml:"reconnect_on_subscription_error,omitempty"`

	// force a reconnect on a data channel error
	ReconnectOnDataChannelError *bool `yaml:"reconnect_on_data_channel_error,omitempty"`
}

type TURNServer struct {
	Host       string `yaml:"host"`
	Port       int    `yaml:"port"`
	Protocol   string `yaml:"protocol"`
	Username   string `yaml:"username,omitempty"`
	Credential string `yaml:"credential,omitempty"`
}

type PLIThrottleConfig struct {
	LowQuality  time.Duration `yaml:"low_quality,omitempty"`
	MidQuality  time.Duration `yaml:"mid_quality,omitempty"`
	HighQuality time.Duration `yaml:"high_quality,omitempty"`
}

type CongestionControlProbeConfig struct {
	BaseInterval  time.Duration `yaml:"base_interval,omitempty"`
	BackoffFactor float64       `yaml:"backoff_factor,omitempty"`
	MaxInterval   time.Duration `yaml:"max_interval,omitempty"`

	SettleWait    time.Duration `yaml:"settle_wait,omitempty"`
	SettleWaitMax time.Duration `yaml:"settle_wait_max,omitempty"`

	TrendWait time.Duration `yaml:"trend_wait,omitempty"`

	OveragePct             int64         `yaml:"overage_pct,omitempty"`
	MinBps                 int64         `yaml:"min_bps,omitempty"`
	MinDuration            time.Duration `yaml:"min_duration,omitempty"`
	MaxDuration            time.Duration `yaml:"max_duration,omitempty"`
	DurationOverflowFactor float64       `yaml:"duration_overflow_factor,omitempty"`
	DurationIncreaseFactor float64       `yaml:"duration_increase_factor,omitempty"`
}

type CongestionControlChannelObserverConfig struct {
	EstimateRequiredSamples        int           `yaml:"estimate_required_samples,omitempty"`
	EstimateRequiredSamplesMin     int           `yaml:"estimate_required_samples_min,omitempty"`
	EstimateDownwardTrendThreshold float64       `yaml:"estimate_downward_trend_threshold,omitempty"`
	EstimateDownwardTrendMaxWait   time.Duration `yaml:"estimate_downward_trend_max_wait,omitempty"`
	EstimateCollapseThreshold      time.Duration `yaml:"estimate_collapse_threshold,omitempty"`
	EstimateValidityWindow         time.Duration `yaml:"estimate_validity_window,omitempty"`
	NackWindowMinDuration          time.Duration `yaml:"nack_window_min_duration,omitempty"`
	NackWindowMaxDuration          time.Duration `yaml:"nack_window_max_duration,omitempty"`
	NackRatioThreshold             float64       `yaml:"nack_ratio_threshold,omitempty"`
}

type CongestionControlConfig struct {
<<<<<<< HEAD
	Enabled                       bool                                   `yaml:"enabled,omitempty"`
	AllowPause                    bool                                   `yaml:"allow_pause,omitempty"`
	NackRatioAttenuator           float64                                `yaml:"nack_ratio_attenuator,omitempty"`
	ExpectedUsageThreshold        float64                                `yaml:"expected_usage_threshold,omitempty"`
	UseSendSideBWE                bool                                   `yaml:"send_side_bandwidth_estimation,omitempty"`
	ProbeMode                     CongestionControlProbeMode             `yaml:"padding_mode,omitempty"`
	MinChannelCapacity            int64                                  `yaml:"min_channel_capacity,omitempty"`
	ProbeConfig                   CongestionControlProbeConfig           `yaml:"probe_config,omitempty"`
	ChannelObserverProbeConfig    CongestionControlChannelObserverConfig `yaml:"channel_observer_probe_config,omitempty"`
	ChannelObserverNonProbeConfig CongestionControlChannelObserverConfig `yaml:"channel_observer_non_probe_config,omitempty"`
	UseTWCC                       bool                                   `yaml:"use_twcc,omitempty"`
=======
	Enabled                          bool                                   `yaml:"enabled,omitempty"`
	AllowPause                       bool                                   `yaml:"allow_pause,omitempty"`
	NackRatioAttenuator              float64                                `yaml:"nack_ratio_attenuator,omitempty"`
	ExpectedUsageThreshold           float64                                `yaml:"expected_usage_threshold,omitempty"`
	UseSendSideBWE                   bool                                   `yaml:"send_side_bandwidth_estimation,omitempty"`
	ProbeMode                        CongestionControlProbeMode             `yaml:"padding_mode,omitempty"`
	MinChannelCapacity               int64                                  `yaml:"min_channel_capacity,omitempty"`
	ProbeConfig                      CongestionControlProbeConfig           `yaml:"probe_config,omitempty"`
	ChannelObserverProbeConfig       CongestionControlChannelObserverConfig `yaml:"channel_observer_probe_config,omitempty"`
	ChannelObserverNonProbeConfig    CongestionControlChannelObserverConfig `yaml:"channel_observer_non_probe_config,omitempty"`
	DisableEstimationUnmanagedTracks bool                                   `yaml:"disable_etimation_unmanaged_tracks,omitempty"`
>>>>>>> 83353d82
}

type AudioConfig struct {
	// minimum level to be considered active, 0-127, where 0 is loudest
	ActiveLevel uint8 `yaml:"active_level,omitempty"`
	// percentile to measure, a participant is considered active if it has exceeded the ActiveLevel more than
	// MinPercentile% of the time
	MinPercentile uint8 `yaml:"min_percentile,omitempty"`
	// interval to update clients, in ms
	UpdateInterval uint32 `yaml:"update_interval,omitempty"`
	// smoothing for audioLevel values sent to the client.
	// audioLevel will be an average of `smooth_intervals`, 0 to disable
	SmoothIntervals uint32 `yaml:"smooth_intervals,omitempty"`
	// enable red encoding downtrack for opus only audio up track
	ActiveREDEncoding bool `yaml:"active_red_encoding,omitempty"`
}

type StreamTrackerPacketConfig struct {
	SamplesRequired uint32        `yaml:"samples_required,omitempty"` // number of samples needed per cycle
	CyclesRequired  uint32        `yaml:"cycles_required,omitempty"`  // number of cycles needed to be active
	CycleDuration   time.Duration `yaml:"cycle_duration,omitempty"`
}

type StreamTrackerFrameConfig struct {
	MinFPS float64 `yaml:"min_fps"`
}

type StreamTrackerConfig struct {
	StreamTrackerType     StreamTrackerType                   `yaml:"stream_tracker_type,omitempty"`
	BitrateReportInterval map[int32]time.Duration             `yaml:"bitrate_report_interval,omitempty"`
	PacketTracker         map[int32]StreamTrackerPacketConfig `yaml:"packet_tracker,omitempty"`
	FrameTracker          map[int32]StreamTrackerFrameConfig  `yaml:"frame_tracker,omitempty"`
}

type StreamTrackersConfig struct {
	Video       StreamTrackerConfig `yaml:"video,omitempty"`
	Screenshare StreamTrackerConfig `yaml:"screenshare,omitempty"`
}

type PlayoutDelayConfig struct {
	Enabled bool `yaml:"enabled,omitempty"`
	Min     int  `yaml:"min,omitempty"`
}

type VideoConfig struct {
	DynacastPauseDelay time.Duration        `yaml:"dynacast_pause_delay,omitempty"`
	StreamTracker      StreamTrackersConfig `yaml:"stream_tracker,omitempty"`
}

type RoomConfig struct {
	// enable rooms to be automatically created
	AutoCreate         bool               `yaml:"auto_create,omitempty"`
	EnabledCodecs      []CodecSpec        `yaml:"enabled_codecs,omitempty"`
	MaxParticipants    uint32             `yaml:"max_participants,omitempty"`
	EmptyTimeout       uint32             `yaml:"empty_timeout,omitempty"`
	EnableRemoteUnmute bool               `yaml:"enable_remote_unmute,omitempty"`
	MaxMetadataSize    uint32             `yaml:"max_metadata_size,omitempty"`
	PlayoutDelay       PlayoutDelayConfig `yaml:"playout_delay,omitempty"`
}

type CodecSpec struct {
	Mime     string `yaml:"mime"`
	FmtpLine string `yaml:"fmtp_line"`
}

type LoggingConfig struct {
	logger.Config `yaml:",inline"`
	PionLevel     string `yaml:"pion_level,omitempty"`
}

type TURNConfig struct {
	Enabled             bool   `yaml:"enabled"`
	Domain              string `yaml:"domain,omitempty"`
	CertFile            string `yaml:"cert_file,omitempty"`
	KeyFile             string `yaml:"key_file,omitempty"`
	TLSPort             int    `yaml:"tls_port,omitempty"`
	UDPPort             int    `yaml:"udp_port,omitempty"`
	RelayPortRangeStart uint16 `yaml:"relay_range_start,omitempty"`
	RelayPortRangeEnd   uint16 `yaml:"relay_range_end,omitempty"`
	ExternalTLS         bool   `yaml:"external_tls,omitempty"`
}

type WebHookConfig struct {
	URLs []string `yaml:"urls"`
	// key to use for webhook
	APIKey string `yaml:"api_key"`
}

type NodeSelectorConfig struct {
	Kind         string         `yaml:"kind"`
	SortBy       string         `yaml:"sort_by,omitempty"`
	CPULoadLimit float32        `yaml:"cpu_load_limit,omitempty"`
	SysloadLimit float32        `yaml:"sysload_limit,omitempty"`
	Regions      []RegionConfig `yaml:"regions,omitempty"`
}

type SignalRelayConfig struct {
	Enabled          bool          `yaml:"enabled"`
	RetryTimeout     time.Duration `yaml:"retry_timeout,omitempty"`
	MinRetryInterval time.Duration `yaml:"min_retry_interval,omitempty"`
	MaxRetryInterval time.Duration `yaml:"max_retry_interval,omitempty"`
	StreamBufferSize int           `yaml:"stream_buffer_size,omitempty"`
}

// RegionConfig lists available regions and their latitude/longitude, so the selector would prefer
// regions that are closer
type RegionConfig struct {
	Name string  `yaml:"name"`
	Lat  float64 `yaml:"lat"`
	Lon  float64 `yaml:"lon"`
}

type LimitConfig struct {
	NumTracks              int32   `yaml:"num_tracks,omitempty"`
	BytesPerSec            float32 `yaml:"bytes_per_sec,omitempty"`
	SubscriptionLimitVideo int32   `yaml:"subscription_limit_video,omitempty"`
	SubscriptionLimitAudio int32   `yaml:"subscription_limit_audio,omitempty"`
}

type IngressConfig struct {
	RTMPBaseURL string `yaml:"rtmp_base_url"`
	WHIPBaseURL string `yaml:"whip_base_url"`
}

// not exposed to YAML
type APIConfig struct {
	// amount of time to wait for API to execute, default 2s
	ExecutionTimeout time.Duration

	// amount of time to wait before checking for operation complete
	CheckInterval time.Duration
}

func DefaultAPIConfig() APIConfig {
	return APIConfig{
		ExecutionTimeout: 2 * time.Second,
		CheckInterval:    100 * time.Millisecond,
	}
}

var DefaultConfig = Config{
	Port: 7880,
	RTC: RTCConfig{
		RTCConfig: rtcconfig.RTCConfig{
			UseExternalIP:     false,
			TCPPort:           7881,
			ICEPortRangeStart: 0,
			ICEPortRangeEnd:   0,
			STUNServers:       []string{},
		},
		PacketBufferSize: 500,
		StrictACKs:       true,
		PLIThrottle: PLIThrottleConfig{
			LowQuality:  500 * time.Millisecond,
			MidQuality:  time.Second,
			HighQuality: time.Second,
		},
		CongestionControl: CongestionControlConfig{
			Enabled:                true,
			AllowPause:             false,
			NackRatioAttenuator:    0.4,
			ExpectedUsageThreshold: 0.95,
			ProbeMode:              CongestionControlProbeModePadding,
			ProbeConfig: CongestionControlProbeConfig{
				BaseInterval:  3 * time.Second,
				BackoffFactor: 1.5,
				MaxInterval:   2 * time.Minute,

				SettleWait:    250 * time.Millisecond,
				SettleWaitMax: 10 * time.Second,

				TrendWait: 2 * time.Second,

				OveragePct:             120,
				MinBps:                 200_000,
				MinDuration:            200 * time.Millisecond,
				MaxDuration:            20 * time.Second,
				DurationOverflowFactor: 1.25,
				DurationIncreaseFactor: 1.5,
			},
			ChannelObserverProbeConfig: CongestionControlChannelObserverConfig{
				EstimateRequiredSamples:        3,
				EstimateRequiredSamplesMin:     3,
				EstimateDownwardTrendThreshold: 0.0,
				EstimateDownwardTrendMaxWait:   5 * time.Second,
				EstimateCollapseThreshold:      0,
				EstimateValidityWindow:         10 * time.Second,
				NackWindowMinDuration:          500 * time.Millisecond,
				NackWindowMaxDuration:          1 * time.Second,
				NackRatioThreshold:             0.04,
			},
			ChannelObserverNonProbeConfig: CongestionControlChannelObserverConfig{
				EstimateRequiredSamples:        12,
				EstimateRequiredSamplesMin:     8,
				EstimateDownwardTrendThreshold: -0.6,
				EstimateDownwardTrendMaxWait:   5 * time.Second,
				EstimateCollapseThreshold:      500 * time.Millisecond,
				EstimateValidityWindow:         10 * time.Second,
				NackWindowMinDuration:          2 * time.Second,
				NackWindowMaxDuration:          3 * time.Second,
				NackRatioThreshold:             0.08,
			},
			UseTWCC: true,
		},
	},
	Audio: AudioConfig{
		ActiveLevel:     35, // -35dBov
		MinPercentile:   40,
		UpdateInterval:  400,
		SmoothIntervals: 2,
	},
	Video: VideoConfig{
		DynacastPauseDelay: 5 * time.Second,
		StreamTracker: StreamTrackersConfig{
			Video: StreamTrackerConfig{
				StreamTrackerType: StreamTrackerTypePacket,
				BitrateReportInterval: map[int32]time.Duration{
					0: 1 * time.Second,
					1: 1 * time.Second,
					2: 1 * time.Second,
				},
				PacketTracker: map[int32]StreamTrackerPacketConfig{
					0: {
						SamplesRequired: 1,
						CyclesRequired:  4,
						CycleDuration:   500 * time.Millisecond,
					},
					1: {
						SamplesRequired: 5,
						CyclesRequired:  20,
						CycleDuration:   500 * time.Millisecond,
					},
					2: {
						SamplesRequired: 5,
						CyclesRequired:  20,
						CycleDuration:   500 * time.Millisecond,
					},
				},
				FrameTracker: map[int32]StreamTrackerFrameConfig{
					0: {
						MinFPS: 5.0,
					},
					1: {
						MinFPS: 5.0,
					},
					2: {
						MinFPS: 5.0,
					},
				},
			},
			Screenshare: StreamTrackerConfig{
				StreamTrackerType: StreamTrackerTypePacket,
				BitrateReportInterval: map[int32]time.Duration{
					0: 4 * time.Second,
					1: 4 * time.Second,
					2: 4 * time.Second,
				},
				PacketTracker: map[int32]StreamTrackerPacketConfig{
					0: {
						SamplesRequired: 1,
						CyclesRequired:  1,
						CycleDuration:   2 * time.Second,
					},
					1: {
						SamplesRequired: 1,
						CyclesRequired:  1,
						CycleDuration:   2 * time.Second,
					},
					2: {
						SamplesRequired: 1,
						CyclesRequired:  1,
						CycleDuration:   2 * time.Second,
					},
				},
				FrameTracker: map[int32]StreamTrackerFrameConfig{
					0: {
						MinFPS: 0.5,
					},
					1: {
						MinFPS: 0.5,
					},
					2: {
						MinFPS: 0.5,
					},
				},
			},
		},
	},
	Redis: redisLiveKit.RedisConfig{},
	Room: RoomConfig{
		AutoCreate: true,
		EnabledCodecs: []CodecSpec{
			{Mime: webrtc.MimeTypeOpus},
			{Mime: "audio/red"},
			{Mime: webrtc.MimeTypeVP8},
			{Mime: webrtc.MimeTypeH264},
			// {Mime: webrtc.MimeTypeAV1},
			// {Mime: webrtc.MimeTypeVP9},
		},
		EmptyTimeout: 5 * 60,
	},
	Logging: LoggingConfig{
		PionLevel: "error",
	},
	TURN: TURNConfig{
		Enabled: false,
	},
	NodeSelector: NodeSelectorConfig{
		Kind:         "any",
		SortBy:       "random",
		SysloadLimit: 0.9,
		CPULoadLimit: 0.9,
	},
	SignalRelay: SignalRelayConfig{
		Enabled:          true,
		RetryTimeout:     7500 * time.Millisecond,
		MinRetryInterval: 500 * time.Millisecond,
		MaxRetryInterval: 4 * time.Second,
		StreamBufferSize: 1000,
	},
	Keys: map[string]string{},
}

func NewConfig(confString string, strictMode bool, c *cli.Context, baseFlags []cli.Flag) (*Config, error) {
	// start with defaults
	conf := DefaultConfig
	if confString != "" {
		decoder := yaml.NewDecoder(strings.NewReader(confString))
		decoder.KnownFields(strictMode)
		if err := decoder.Decode(&conf); err != nil {
			return nil, fmt.Errorf("could not parse config: %v", err)
		}
	}

	if err := conf.RTC.Validate(conf.Development); err != nil {
		return nil, fmt.Errorf("could not validate RTC config: %v", err)
	}

	if c != nil {
		if err := conf.updateFromCLI(c, baseFlags); err != nil {
			return nil, err
		}
	}

	// expand env vars in filenames
	file, err := homedir.Expand(os.ExpandEnv(conf.KeyFile))
	if err != nil {
		return nil, err
	}
	conf.KeyFile = file

	// set defaults for Turn relay if none are set
	if conf.TURN.RelayPortRangeStart == 0 || conf.TURN.RelayPortRangeEnd == 0 {
		// to make it easier to run in dev mode/docker, default to two ports
		if conf.Development {
			conf.TURN.RelayPortRangeStart = 30000
			conf.TURN.RelayPortRangeEnd = 30002
		} else {
			conf.TURN.RelayPortRangeStart = 30000
			conf.TURN.RelayPortRangeEnd = 40000
		}
	}

	if conf.LogLevel != "" {
		conf.Logging.Level = conf.LogLevel
	}
	if conf.Logging.Level == "" && conf.Development {
		conf.Logging.Level = "debug"
	}
	if conf.Logging.PionLevel != "" {
		if conf.Logging.ComponentLevels == nil {
			conf.Logging.ComponentLevels = map[string]string{}
		}
		conf.Logging.ComponentLevels["transport.pion"] = conf.Logging.PionLevel
		conf.Logging.ComponentLevels["pion"] = conf.Logging.PionLevel
	}

	if conf.Development {
		conf.Environment = "dev"
	}

	return &conf, nil
}

func (conf *Config) IsTURNSEnabled() bool {
	if conf.TURN.Enabled && conf.TURN.TLSPort != 0 {
		return true
	}
	for _, s := range conf.RTC.TURNServers {
		if s.Protocol == "tls" {
			return true
		}
	}
	return false
}

type configNode struct {
	TypeNode  reflect.Value
	TagPrefix string
}

func (conf *Config) ToCLIFlagNames(existingFlags []cli.Flag) map[string]reflect.Value {
	existingFlagNames := map[string]bool{}
	for _, flag := range existingFlags {
		for _, flagName := range flag.Names() {
			existingFlagNames[flagName] = true
		}
	}

	flagNames := map[string]reflect.Value{}
	var currNode configNode
	nodes := []configNode{{reflect.ValueOf(conf).Elem(), ""}}
	for len(nodes) > 0 {
		currNode, nodes = nodes[0], nodes[1:]
		for i := 0; i < currNode.TypeNode.NumField(); i++ {
			// inspect yaml tag from struct field to get path
			field := currNode.TypeNode.Type().Field(i)
			yamlTagArray := strings.SplitN(field.Tag.Get("yaml"), ",", 2)
			yamlTag := yamlTagArray[0]
			isInline := false
			if len(yamlTagArray) > 1 && yamlTagArray[1] == "inline" {
				isInline = true
			}
			if (yamlTag == "" && (!isInline || currNode.TagPrefix == "")) || yamlTag == "-" {
				continue
			}
			yamlPath := yamlTag
			if currNode.TagPrefix != "" {
				if isInline {
					yamlPath = currNode.TagPrefix
				} else {
					yamlPath = fmt.Sprintf("%s.%s", currNode.TagPrefix, yamlTag)
				}
			}
			if existingFlagNames[yamlPath] {
				continue
			}

			// map flag name to value
			value := currNode.TypeNode.Field(i)
			if value.Kind() == reflect.Struct {
				nodes = append(nodes, configNode{value, yamlPath})
			} else {
				flagNames[yamlPath] = value
			}
		}
	}

	return flagNames
}

func (conf *Config) ValidateKeys() error {
	// prefer keyfile if set
	if conf.KeyFile != "" {
		var otherFilter os.FileMode = 0007
		if st, err := os.Stat(conf.KeyFile); err != nil {
			return err
		} else if st.Mode().Perm()&otherFilter != 0000 {
			return ErrKeyFileIncorrectPermission
		}
		f, err := os.Open(conf.KeyFile)
		if err != nil {
			return err
		}
		defer func() {
			_ = f.Close()
		}()
		decoder := yaml.NewDecoder(f)
		if err = decoder.Decode(conf.Keys); err != nil {
			return err
		}
	}

	if len(conf.Keys) == 0 {
		return ErrKeysNotSet
	}

	if !conf.Development {
		for key, secret := range conf.Keys {
			if len(secret) < 32 {
				logger.Errorw("secret is too short, should be at least 32 characters for security", nil, "apiKey", key)
			}
		}
	}
	return nil
}

func GenerateCLIFlags(existingFlags []cli.Flag, hidden bool) ([]cli.Flag, error) {
	blankConfig := &Config{}
	flags := make([]cli.Flag, 0)
	for name, value := range blankConfig.ToCLIFlagNames(existingFlags) {
		kind := value.Kind()
		if kind == reflect.Ptr {
			kind = value.Type().Elem().Kind()
		}

		var flag cli.Flag
		envVar := fmt.Sprintf("LIVEKIT_%s", strings.ToUpper(strings.Replace(name, ".", "_", -1)))

		switch kind {
		case reflect.Bool:
			flag = &cli.BoolFlag{
				Name:   name,
				Usage:  generatedCLIFlagUsage,
				Hidden: hidden,
			}
		case reflect.String:
			flag = &cli.StringFlag{
				Name:    name,
				EnvVars: []string{envVar},
				Usage:   generatedCLIFlagUsage,
				Hidden:  hidden,
			}
		case reflect.Int, reflect.Int32:
			flag = &cli.IntFlag{
				Name:    name,
				EnvVars: []string{envVar},
				Usage:   generatedCLIFlagUsage,
				Hidden:  hidden,
			}
		case reflect.Int64:
			flag = &cli.Int64Flag{
				Name:    name,
				EnvVars: []string{envVar},
				Usage:   generatedCLIFlagUsage,
				Hidden:  hidden,
			}
		case reflect.Uint8, reflect.Uint16, reflect.Uint32:
			flag = &cli.UintFlag{
				Name:    name,
				EnvVars: []string{envVar},
				Usage:   generatedCLIFlagUsage,
				Hidden:  hidden,
			}
		case reflect.Float32:
			flag = &cli.Float64Flag{
				Name:    name,
				EnvVars: []string{envVar},
				Usage:   generatedCLIFlagUsage,
				Hidden:  hidden,
			}
		case reflect.Float64:
			flag = &cli.Float64Flag{
				Name:    name,
				EnvVars: []string{envVar},
				Usage:   generatedCLIFlagUsage,
				Hidden:  hidden,
			}
		case reflect.Slice:
			// TODO
			continue
		case reflect.Map:
			// TODO
			continue
		default:
			return flags, fmt.Errorf("cli flag generation unsupported for config type: %s is a %s", name, kind.String())
		}

		flags = append(flags, flag)
	}

	return flags, nil
}

func (conf *Config) updateFromCLI(c *cli.Context, baseFlags []cli.Flag) error {
	generatedFlagNames := conf.ToCLIFlagNames(baseFlags)
	for _, flag := range c.App.Flags {
		flagName := flag.Names()[0]

		// the `c.App.Name != "test"` check is needed because `c.IsSet(...)` is always false in unit tests
		if !c.IsSet(flagName) && c.App.Name != "test" {
			continue
		}

		configValue, ok := generatedFlagNames[flagName]
		if !ok {
			continue
		}

		kind := configValue.Kind()
		if kind == reflect.Ptr {
			// instantiate value to be set
			configValue.Set(reflect.New(configValue.Type().Elem()))

			kind = configValue.Type().Elem().Kind()
			configValue = configValue.Elem()
		}

		switch kind {
		case reflect.Bool:
			configValue.SetBool(c.Bool(flagName))
		case reflect.String:
			configValue.SetString(c.String(flagName))
		case reflect.Int, reflect.Int32, reflect.Int64:
			configValue.SetInt(c.Int64(flagName))
		case reflect.Uint8, reflect.Uint16, reflect.Uint32:
			configValue.SetUint(c.Uint64(flagName))
		case reflect.Float32:
			configValue.SetFloat(c.Float64(flagName))
		case reflect.Float64:
			configValue.SetFloat(c.Float64(flagName))
		// case reflect.Slice:
		// 	// TODO
		// case reflect.Map:
		// 	// TODO
		default:
			return fmt.Errorf("unsupported generated cli flag type for config: %s is a %s", flagName, kind.String())
		}
	}

	if c.IsSet("dev") {
		conf.Development = c.Bool("dev")
	}
	if c.IsSet("key-file") {
		conf.KeyFile = c.String("key-file")
	}
	if c.IsSet("keys") {
		if err := conf.unmarshalKeys(c.String("keys")); err != nil {
			return errors.New("Could not parse keys, it needs to be exactly, \"key: secret\", including the space")
		}
	}
	if c.IsSet("region") {
		conf.Region = c.String("region")
	}
	if c.IsSet("redis-host") {
		conf.Redis.Address = c.String("redis-host")
	}
	if c.IsSet("redis-password") {
		conf.Redis.Password = c.String("redis-password")
	}
	if c.IsSet("turn-cert") {
		conf.TURN.CertFile = c.String("turn-cert")
	}
	if c.IsSet("turn-key") {
		conf.TURN.KeyFile = c.String("turn-key")
	}
	if c.IsSet("node-ip") {
		conf.RTC.NodeIP = c.String("node-ip")
	}
	if c.IsSet("udp-port") {
		conf.RTC.UDPPort.UnmarshalString(c.String("udp-port"))
	}
	if c.IsSet("bind") {
		conf.BindAddresses = c.StringSlice("bind")
	}
	return nil
}

func (conf *Config) unmarshalKeys(keys string) error {
	temp := make(map[string]interface{})
	if err := yaml.Unmarshal([]byte(keys), temp); err != nil {
		return err
	}

	conf.Keys = make(map[string]string, len(temp))

	for key, val := range temp {
		if secret, ok := val.(string); ok {
			conf.Keys[key] = secret
		}
	}
	return nil
}

// Note: only pass in logr.Logger with default depth
func SetLogger(l logger.Logger) {
	logger.SetLogger(l, "livekit")
}

func InitLoggerFromConfig(config *LoggingConfig) {
	logger.InitFromConfig(&config.Config, "livekit")
}<|MERGE_RESOLUTION|>--- conflicted
+++ resolved
@@ -152,19 +152,6 @@
 }
 
 type CongestionControlConfig struct {
-<<<<<<< HEAD
-	Enabled                       bool                                   `yaml:"enabled,omitempty"`
-	AllowPause                    bool                                   `yaml:"allow_pause,omitempty"`
-	NackRatioAttenuator           float64                                `yaml:"nack_ratio_attenuator,omitempty"`
-	ExpectedUsageThreshold        float64                                `yaml:"expected_usage_threshold,omitempty"`
-	UseSendSideBWE                bool                                   `yaml:"send_side_bandwidth_estimation,omitempty"`
-	ProbeMode                     CongestionControlProbeMode             `yaml:"padding_mode,omitempty"`
-	MinChannelCapacity            int64                                  `yaml:"min_channel_capacity,omitempty"`
-	ProbeConfig                   CongestionControlProbeConfig           `yaml:"probe_config,omitempty"`
-	ChannelObserverProbeConfig    CongestionControlChannelObserverConfig `yaml:"channel_observer_probe_config,omitempty"`
-	ChannelObserverNonProbeConfig CongestionControlChannelObserverConfig `yaml:"channel_observer_non_probe_config,omitempty"`
-	UseTWCC                       bool                                   `yaml:"use_twcc,omitempty"`
-=======
 	Enabled                          bool                                   `yaml:"enabled,omitempty"`
 	AllowPause                       bool                                   `yaml:"allow_pause,omitempty"`
 	NackRatioAttenuator              float64                                `yaml:"nack_ratio_attenuator,omitempty"`
@@ -176,7 +163,7 @@
 	ChannelObserverProbeConfig       CongestionControlChannelObserverConfig `yaml:"channel_observer_probe_config,omitempty"`
 	ChannelObserverNonProbeConfig    CongestionControlChannelObserverConfig `yaml:"channel_observer_non_probe_config,omitempty"`
 	DisableEstimationUnmanagedTracks bool                                   `yaml:"disable_etimation_unmanaged_tracks,omitempty"`
->>>>>>> 83353d82
+	UseTWCC                          bool                                   `yaml:"use_twcc,omitempty"`
 }
 
 type AudioConfig struct {
